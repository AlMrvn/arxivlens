use arxivlens::app::{App, AppResult};
use arxivlens::arxiv::{get_query_url, ArxivQueryResult, SearchQuery, SortBy, SortOrder};
use arxivlens::config;
use arxivlens::event::{Event, EventHandler};
use arxivlens::handler::handle_key_events;
use arxivlens::tui::Tui;
use arxivlens::ui::Theme;
use clap::Parser;
use ratatui::backend::CrosstermBackend;
use ratatui::Terminal;
use std::io;

/// Default values for the query:
const DEFAULT_START_INDEX: i32 = 0;
const DEFAULT_MAX_RESULTS: i32 = 200;
const DEFAULT_SORT_ORDER: SortOrder = SortOrder::Descending;
const DEFAULT_SORT_BY: SortBy = SortBy::SubmittedDate;

/// Terminal User Interface to explore arXiv
#[derive(Parser, Debug)]
#[command(version, about, long_about = None)]
struct Args {
    /// Name of the author to look
    #[arg(short, long, default_value = None)]
    author: Option<String>,

    /// Number of times to greet
    #[arg(short, long, default_value = None)]
    category: Option<String>,
}

fn main() -> AppResult<()> {
    // --- Construct the arXiv query with the user args ---
    let args = Args::parse();
    let config = config::Config::load();

    // TODO: Get the them out of the config:
    let theme = Theme::default();

    //
    let mut queries: Vec<SearchQuery> = Vec::new();

    if let Some(author) = &args.author {
        queries.push(SearchQuery::Author(author.to_string()))
    }
    if let Some(category) = &args.category {
        queries.push(SearchQuery::Category(category.to_string()))
    } else {
        queries.push(SearchQuery::Category(config.query.category))
    }

    // --- Query the arxiv API ---
    let query = get_query_url(
        Some(&queries),
        Some(DEFAULT_START_INDEX),
        Some(DEFAULT_MAX_RESULTS),
        Some(DEFAULT_SORT_BY),
        Some(DEFAULT_SORT_ORDER),
    );
    let query_result = ArxivQueryResult::from_query(query);
    // Create an application.
<<<<<<< HEAD
    let mut app = App::new(&query_result, &config.highlight, theme);
=======
    let mut app = App::new(query_result, &config.highlight);
>>>>>>> 38d165d3
    // Initialize the terminal user interface.
    let backend = CrosstermBackend::new(io::stderr());
    let terminal = Terminal::new(backend)?;
    let events = EventHandler::new();
    let mut tui = Tui::new(terminal, events);
    tui.init()?;

    // Start the main loop.
    while app.running {
        // Render the user interface.
        tui.draw(&mut app)?;
        // Handle events.
        match tui.events.next()? {
            Event::Key(key_event) => handle_key_events(key_event, &mut app)?,
            Event::Mouse(_) => {}
            Event::Resize(_, _) => {}
        }
    }

    // Exit the user interface.
    tui.exit()?;
    Ok(())
}<|MERGE_RESOLUTION|>--- conflicted
+++ resolved
@@ -59,11 +59,8 @@
     );
     let query_result = ArxivQueryResult::from_query(query);
     // Create an application.
-<<<<<<< HEAD
     let mut app = App::new(&query_result, &config.highlight, theme);
-=======
-    let mut app = App::new(query_result, &config.highlight);
->>>>>>> 38d165d3
+  
     // Initialize the terminal user interface.
     let backend = CrosstermBackend::new(io::stderr());
     let terminal = Terminal::new(backend)?;

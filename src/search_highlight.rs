--- conflicted
+++ resolved
@@ -1,17 +1,9 @@
 //! Module for highligting keyword in a text.
 
 use ratatui::text::{Line, Span};
-
 use aho_corasick::AhoCorasick;
 
-<<<<<<< HEAD
 use crate::ui::Theme;
-=======
-const ORANGE: Color = Color::Rgb(255, 158, 100);
-const TEAL: Color = Color::Rgb(65, 166, 181);
-const SEARCH_HL_STYLE: Style = Style::new().fg(ORANGE); //.bg(TURQUOISE);
-const MAIN_STYLE: Style = Style::new().fg(TEAL).bg(Color::Black);
->>>>>>> 38d165d3
 
 pub fn search_patterns(text: &str, patterns: &[&str]) -> Vec<(usize, usize)> {
     let ac = AhoCorasick::builder()
